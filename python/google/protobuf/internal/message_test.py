#! /usr/bin/env python
#
# Protocol Buffers - Google's data interchange format
# Copyright 2008 Google Inc.  All rights reserved.
# https://developers.google.com/protocol-buffers/
#
# Redistribution and use in source and binary forms, with or without
# modification, are permitted provided that the following conditions are
# met:
#
#     * Redistributions of source code must retain the above copyright
# notice, this list of conditions and the following disclaimer.
#     * Redistributions in binary form must reproduce the above
# copyright notice, this list of conditions and the following disclaimer
# in the documentation and/or other materials provided with the
# distribution.
#     * Neither the name of Google Inc. nor the names of its
# contributors may be used to endorse or promote products derived from
# this software without specific prior written permission.
#
# THIS SOFTWARE IS PROVIDED BY THE COPYRIGHT HOLDERS AND CONTRIBUTORS
# "AS IS" AND ANY EXPRESS OR IMPLIED WARRANTIES, INCLUDING, BUT NOT
# LIMITED TO, THE IMPLIED WARRANTIES OF MERCHANTABILITY AND FITNESS FOR
# A PARTICULAR PURPOSE ARE DISCLAIMED. IN NO EVENT SHALL THE COPYRIGHT
# OWNER OR CONTRIBUTORS BE LIABLE FOR ANY DIRECT, INDIRECT, INCIDENTAL,
# SPECIAL, EXEMPLARY, OR CONSEQUENTIAL DAMAGES (INCLUDING, BUT NOT
# LIMITED TO, PROCUREMENT OF SUBSTITUTE GOODS OR SERVICES; LOSS OF USE,
# DATA, OR PROFITS; OR BUSINESS INTERRUPTION) HOWEVER CAUSED AND ON ANY
# THEORY OF LIABILITY, WHETHER IN CONTRACT, STRICT LIABILITY, OR TORT
# (INCLUDING NEGLIGENCE OR OTHERWISE) ARISING IN ANY WAY OUT OF THE USE
# OF THIS SOFTWARE, EVEN IF ADVISED OF THE POSSIBILITY OF SUCH DAMAGE.

"""Tests python protocol buffers against the golden message.

Note that the golden messages exercise every known field type, thus this
test ends up exercising and verifying nearly all of the parsing and
serialization code in the whole library.

TODO(kenton):  Merge with wire_format_test?  It doesn't make a whole lot of
sense to call this a test of the "message" module, which only declares an
abstract interface.
"""

__author__ = 'gps@google.com (Gregory P. Smith)'

import copy
import math
import operator
import pickle
import sys
import unittest

<<<<<<< HEAD
=======
import unittest
from google.protobuf.internal import _parameterized
from google.protobuf import map_unittest_pb2
>>>>>>> 38a56ee4
from google.protobuf import unittest_pb2
from google.protobuf import unittest_proto3_arena_pb2
from google.protobuf.internal import api_implementation
from google.protobuf.internal import test_util
from google.protobuf import message

# Python pre-2.6 does not have isinf() or isnan() functions, so we have
# to provide our own.
def isnan(val):
  # NaN is never equal to itself.
  return val != val
def isinf(val):
  # Infinity times zero equals NaN.
  return not isnan(val) and isnan(val * 0)
def IsPosInf(val):
  return isinf(val) and (val > 0)
def IsNegInf(val):
  return isinf(val) and (val < 0)


<<<<<<< HEAD
=======
@_parameterized.Parameters(
    (unittest_pb2),
    (unittest_proto3_arena_pb2))
>>>>>>> 38a56ee4
class MessageTest(unittest.TestCase):

  def testBadUtf8String(self, message_module):
    if api_implementation.Type() != 'python':
      self.skipTest("Skipping testBadUtf8String, currently only the python "
                    "api implementation raises UnicodeDecodeError when a "
                    "string field contains bad utf-8.")
    bad_utf8_data = test_util.GoldenFileData('bad_utf8_string')
    with self.assertRaises(UnicodeDecodeError) as context:
      message_module.TestAllTypes.FromString(bad_utf8_data)
    self.assertIn('TestAllTypes.optional_string', str(context.exception))

  def testGoldenMessage(self, message_module):
    # Proto3 doesn't have the "default_foo" members or foreign enums,
    # and doesn't preserve unknown fields, so for proto3 we use a golden
    # message that doesn't have these fields set.
    if message_module is unittest_pb2:
      golden_data = test_util.GoldenFileData(
          'golden_message_oneof_implemented')
    else:
      golden_data = test_util.GoldenFileData('golden_message_proto3')

    golden_message = message_module.TestAllTypes()
    golden_message.ParseFromString(golden_data)
<<<<<<< HEAD
    all_set = unittest_pb2.TestAllExtensions()
    test_util.SetAllExtensions(all_set)
    self.assertEqual(all_set, golden_message)
=======
    if message_module is unittest_pb2:
      test_util.ExpectAllFieldsSet(self, golden_message)
>>>>>>> 38a56ee4
    self.assertEqual(golden_data, golden_message.SerializeToString())
    golden_copy = copy.deepcopy(golden_message)
    self.assertEqual(golden_data, golden_copy.SerializeToString())

  def testGoldenPackedMessage(self, message_module):
    golden_data = test_util.GoldenFileData('golden_packed_fields_message')
    golden_message = message_module.TestPackedTypes()
    golden_message.ParseFromString(golden_data)
    all_set = message_module.TestPackedTypes()
    test_util.SetAllPackedFields(all_set)
    self.assertEqual(all_set, golden_message)
<<<<<<< HEAD
    self.assertEqual(golden_data, all_set.SerializeToString())
    golden_copy = copy.deepcopy(golden_message)
    self.assertEqual(golden_data, golden_copy.SerializeToString())

  def testGoldenPackedExtensions(self):
    golden_data = test_util.GoldenFileData('golden_packed_fields_message')
    golden_message = unittest_pb2.TestPackedExtensions()
    golden_message.ParseFromString(golden_data)
    all_set = unittest_pb2.TestPackedExtensions()
    test_util.SetAllPackedExtensions(all_set)
    self.assertEqual(all_set, golden_message)
=======
>>>>>>> 38a56ee4
    self.assertEqual(golden_data, all_set.SerializeToString())
    golden_copy = copy.deepcopy(golden_message)
    self.assertEqual(golden_data, golden_copy.SerializeToString())

  def testPickleSupport(self, message_module):
    golden_data = test_util.GoldenFileData('golden_message')
    golden_message = message_module.TestAllTypes()
    golden_message.ParseFromString(golden_data)
    pickled_message = pickle.dumps(golden_message)

    unpickled_message = pickle.loads(pickled_message)
    self.assertEqual(unpickled_message, golden_message)

<<<<<<< HEAD

  def testPickleIncompleteProto(self):
    golden_message = unittest_pb2.TestRequired(a=1)
    pickled_message = pickle.dumps(golden_message)

    unpickled_message = pickle.loads(pickled_message)
    self.assertEqual(unpickled_message, golden_message)
    self.assertEqual(unpickled_message.a, 1)
    # This is still an incomplete proto - so serializing should fail
    self.assertRaises(message.EncodeError, unpickled_message.SerializeToString)
=======
  def testPositiveInfinity(self, message_module):
    if message_module is unittest_pb2:
      golden_data = (b'\x5D\x00\x00\x80\x7F'
                     b'\x61\x00\x00\x00\x00\x00\x00\xF0\x7F'
                     b'\xCD\x02\x00\x00\x80\x7F'
                     b'\xD1\x02\x00\x00\x00\x00\x00\x00\xF0\x7F')
    else:
      golden_data = (b'\x5D\x00\x00\x80\x7F'
                     b'\x61\x00\x00\x00\x00\x00\x00\xF0\x7F'
                     b'\xCA\x02\x04\x00\x00\x80\x7F'
                     b'\xD2\x02\x08\x00\x00\x00\x00\x00\x00\xF0\x7F')
>>>>>>> 38a56ee4

    golden_message = message_module.TestAllTypes()
    golden_message.ParseFromString(golden_data)
    self.assertTrue(IsPosInf(golden_message.optional_float))
    self.assertTrue(IsPosInf(golden_message.optional_double))
    self.assertTrue(IsPosInf(golden_message.repeated_float[0]))
    self.assertTrue(IsPosInf(golden_message.repeated_double[0]))
    self.assertEqual(golden_data, golden_message.SerializeToString())

  def testNegativeInfinity(self, message_module):
    if message_module is unittest_pb2:
      golden_data = (b'\x5D\x00\x00\x80\xFF'
                     b'\x61\x00\x00\x00\x00\x00\x00\xF0\xFF'
                     b'\xCD\x02\x00\x00\x80\xFF'
                     b'\xD1\x02\x00\x00\x00\x00\x00\x00\xF0\xFF')
    else:
      golden_data = (b'\x5D\x00\x00\x80\xFF'
                     b'\x61\x00\x00\x00\x00\x00\x00\xF0\xFF'
                     b'\xCA\x02\x04\x00\x00\x80\xFF'
                     b'\xD2\x02\x08\x00\x00\x00\x00\x00\x00\xF0\xFF')

    golden_message = message_module.TestAllTypes()
    golden_message.ParseFromString(golden_data)
    self.assertTrue(IsNegInf(golden_message.optional_float))
    self.assertTrue(IsNegInf(golden_message.optional_double))
    self.assertTrue(IsNegInf(golden_message.repeated_float[0]))
    self.assertTrue(IsNegInf(golden_message.repeated_double[0]))
    self.assertEqual(golden_data, golden_message.SerializeToString())

  def testNotANumber(self, message_module):
    golden_data = (b'\x5D\x00\x00\xC0\x7F'
                   b'\x61\x00\x00\x00\x00\x00\x00\xF8\x7F'
                   b'\xCD\x02\x00\x00\xC0\x7F'
                   b'\xD1\x02\x00\x00\x00\x00\x00\x00\xF8\x7F')
    golden_message = message_module.TestAllTypes()
    golden_message.ParseFromString(golden_data)
    self.assertTrue(isnan(golden_message.optional_float))
    self.assertTrue(isnan(golden_message.optional_double))
    self.assertTrue(isnan(golden_message.repeated_float[0]))
    self.assertTrue(isnan(golden_message.repeated_double[0]))

    # The protocol buffer may serialize to any one of multiple different
    # representations of a NaN.  Rather than verify a specific representation,
    # verify the serialized string can be converted into a correctly
    # behaving protocol buffer.
    serialized = golden_message.SerializeToString()
    message = message_module.TestAllTypes()
    message.ParseFromString(serialized)
    self.assertTrue(isnan(message.optional_float))
    self.assertTrue(isnan(message.optional_double))
    self.assertTrue(isnan(message.repeated_float[0]))
    self.assertTrue(isnan(message.repeated_double[0]))

  def testPositiveInfinityPacked(self, message_module):
    golden_data = (b'\xA2\x06\x04\x00\x00\x80\x7F'
                   b'\xAA\x06\x08\x00\x00\x00\x00\x00\x00\xF0\x7F')
    golden_message = message_module.TestPackedTypes()
    golden_message.ParseFromString(golden_data)
    self.assertTrue(IsPosInf(golden_message.packed_float[0]))
    self.assertTrue(IsPosInf(golden_message.packed_double[0]))
    self.assertEqual(golden_data, golden_message.SerializeToString())

  def testNegativeInfinityPacked(self, message_module):
    golden_data = (b'\xA2\x06\x04\x00\x00\x80\xFF'
                   b'\xAA\x06\x08\x00\x00\x00\x00\x00\x00\xF0\xFF')
    golden_message = message_module.TestPackedTypes()
    golden_message.ParseFromString(golden_data)
    self.assertTrue(IsNegInf(golden_message.packed_float[0]))
    self.assertTrue(IsNegInf(golden_message.packed_double[0]))
    self.assertEqual(golden_data, golden_message.SerializeToString())

  def testNotANumberPacked(self, message_module):
    golden_data = (b'\xA2\x06\x04\x00\x00\xC0\x7F'
                   b'\xAA\x06\x08\x00\x00\x00\x00\x00\x00\xF8\x7F')
    golden_message = message_module.TestPackedTypes()
    golden_message.ParseFromString(golden_data)
    self.assertTrue(isnan(golden_message.packed_float[0]))
    self.assertTrue(isnan(golden_message.packed_double[0]))

    serialized = golden_message.SerializeToString()
    message = message_module.TestPackedTypes()
    message.ParseFromString(serialized)
    self.assertTrue(isnan(message.packed_float[0]))
    self.assertTrue(isnan(message.packed_double[0]))

  def testExtremeFloatValues(self, message_module):
    message = message_module.TestAllTypes()

    # Most positive exponent, no significand bits set.
    kMostPosExponentNoSigBits = math.pow(2, 127)
    message.optional_float = kMostPosExponentNoSigBits
    message.ParseFromString(message.SerializeToString())
    self.assertTrue(message.optional_float == kMostPosExponentNoSigBits)

    # Most positive exponent, one significand bit set.
    kMostPosExponentOneSigBit = 1.5 * math.pow(2, 127)
    message.optional_float = kMostPosExponentOneSigBit
    message.ParseFromString(message.SerializeToString())
    self.assertTrue(message.optional_float == kMostPosExponentOneSigBit)

    # Repeat last two cases with values of same magnitude, but negative.
    message.optional_float = -kMostPosExponentNoSigBits
    message.ParseFromString(message.SerializeToString())
    self.assertTrue(message.optional_float == -kMostPosExponentNoSigBits)

    message.optional_float = -kMostPosExponentOneSigBit
    message.ParseFromString(message.SerializeToString())
    self.assertTrue(message.optional_float == -kMostPosExponentOneSigBit)

    # Most negative exponent, no significand bits set.
    kMostNegExponentNoSigBits = math.pow(2, -127)
    message.optional_float = kMostNegExponentNoSigBits
    message.ParseFromString(message.SerializeToString())
    self.assertTrue(message.optional_float == kMostNegExponentNoSigBits)

    # Most negative exponent, one significand bit set.
    kMostNegExponentOneSigBit = 1.5 * math.pow(2, -127)
    message.optional_float = kMostNegExponentOneSigBit
    message.ParseFromString(message.SerializeToString())
    self.assertTrue(message.optional_float == kMostNegExponentOneSigBit)

    # Repeat last two cases with values of the same magnitude, but negative.
    message.optional_float = -kMostNegExponentNoSigBits
    message.ParseFromString(message.SerializeToString())
    self.assertTrue(message.optional_float == -kMostNegExponentNoSigBits)

    message.optional_float = -kMostNegExponentOneSigBit
    message.ParseFromString(message.SerializeToString())
    self.assertTrue(message.optional_float == -kMostNegExponentOneSigBit)

  def testExtremeDoubleValues(self, message_module):
    message = message_module.TestAllTypes()

    # Most positive exponent, no significand bits set.
    kMostPosExponentNoSigBits = math.pow(2, 1023)
    message.optional_double = kMostPosExponentNoSigBits
    message.ParseFromString(message.SerializeToString())
    self.assertTrue(message.optional_double == kMostPosExponentNoSigBits)

    # Most positive exponent, one significand bit set.
    kMostPosExponentOneSigBit = 1.5 * math.pow(2, 1023)
    message.optional_double = kMostPosExponentOneSigBit
    message.ParseFromString(message.SerializeToString())
    self.assertTrue(message.optional_double == kMostPosExponentOneSigBit)

    # Repeat last two cases with values of same magnitude, but negative.
    message.optional_double = -kMostPosExponentNoSigBits
    message.ParseFromString(message.SerializeToString())
    self.assertTrue(message.optional_double == -kMostPosExponentNoSigBits)

    message.optional_double = -kMostPosExponentOneSigBit
    message.ParseFromString(message.SerializeToString())
    self.assertTrue(message.optional_double == -kMostPosExponentOneSigBit)

    # Most negative exponent, no significand bits set.
    kMostNegExponentNoSigBits = math.pow(2, -1023)
    message.optional_double = kMostNegExponentNoSigBits
    message.ParseFromString(message.SerializeToString())
    self.assertTrue(message.optional_double == kMostNegExponentNoSigBits)

    # Most negative exponent, one significand bit set.
    kMostNegExponentOneSigBit = 1.5 * math.pow(2, -1023)
    message.optional_double = kMostNegExponentOneSigBit
    message.ParseFromString(message.SerializeToString())
    self.assertTrue(message.optional_double == kMostNegExponentOneSigBit)

    # Repeat last two cases with values of the same magnitude, but negative.
    message.optional_double = -kMostNegExponentNoSigBits
    message.ParseFromString(message.SerializeToString())
    self.assertTrue(message.optional_double == -kMostNegExponentNoSigBits)

    message.optional_double = -kMostNegExponentOneSigBit
    message.ParseFromString(message.SerializeToString())
    self.assertTrue(message.optional_double == -kMostNegExponentOneSigBit)

  def testFloatPrinting(self, message_module):
    message = message_module.TestAllTypes()
    message.optional_float = 2.0
    self.assertEqual(str(message), 'optional_float: 2.0\n')

  def testHighPrecisionFloatPrinting(self, message_module):
    message = message_module.TestAllTypes()
    message.optional_double = 0.12345678912345678
    if sys.version_info.major >= 3:
      self.assertEqual(str(message), 'optional_double: 0.12345678912345678\n')
    else:
      self.assertEqual(str(message), 'optional_double: 0.123456789123\n')

  def testUnknownFieldPrinting(self, message_module):
    populated = message_module.TestAllTypes()
    test_util.SetAllNonLazyFields(populated)
    empty = message_module.TestEmptyMessage()
    empty.ParseFromString(populated.SerializeToString())
    self.assertEqual(str(empty), '')

  def testRepeatedNestedFieldIteration(self, message_module):
    msg = message_module.TestAllTypes()
    msg.repeated_nested_message.add(bb=1)
    msg.repeated_nested_message.add(bb=2)
    msg.repeated_nested_message.add(bb=3)
    msg.repeated_nested_message.add(bb=4)

    self.assertEqual([1, 2, 3, 4],
<<<<<<< HEAD
                      [m.bb for m in msg.repeated_nested_message])
    self.assertEqual([4, 3, 2, 1],
                      [m.bb for m in reversed(msg.repeated_nested_message)])
    self.assertEqual([4, 3, 2, 1],
                      [m.bb for m in msg.repeated_nested_message[::-1]])
=======
                     [m.bb for m in msg.repeated_nested_message])
    self.assertEqual([4, 3, 2, 1],
                     [m.bb for m in reversed(msg.repeated_nested_message)])
    self.assertEqual([4, 3, 2, 1],
                     [m.bb for m in msg.repeated_nested_message[::-1]])
>>>>>>> 38a56ee4

  def testSortingRepeatedScalarFieldsDefaultComparator(self, message_module):
    """Check some different types with the default comparator."""
    message = message_module.TestAllTypes()

    # TODO(mattp): would testing more scalar types strengthen test?
    message.repeated_int32.append(1)
    message.repeated_int32.append(3)
    message.repeated_int32.append(2)
    message.repeated_int32.sort()
    self.assertEqual(message.repeated_int32[0], 1)
    self.assertEqual(message.repeated_int32[1], 2)
    self.assertEqual(message.repeated_int32[2], 3)

    message.repeated_float.append(1.1)
    message.repeated_float.append(1.3)
    message.repeated_float.append(1.2)
    message.repeated_float.sort()
    self.assertAlmostEqual(message.repeated_float[0], 1.1)
    self.assertAlmostEqual(message.repeated_float[1], 1.2)
    self.assertAlmostEqual(message.repeated_float[2], 1.3)

    message.repeated_string.append('a')
    message.repeated_string.append('c')
    message.repeated_string.append('b')
    message.repeated_string.sort()
    self.assertEqual(message.repeated_string[0], 'a')
    self.assertEqual(message.repeated_string[1], 'b')
    self.assertEqual(message.repeated_string[2], 'c')

    message.repeated_bytes.append(b'a')
    message.repeated_bytes.append(b'c')
    message.repeated_bytes.append(b'b')
    message.repeated_bytes.sort()
    self.assertEqual(message.repeated_bytes[0], b'a')
    self.assertEqual(message.repeated_bytes[1], b'b')
    self.assertEqual(message.repeated_bytes[2], b'c')

  def testSortingRepeatedScalarFieldsCustomComparator(self, message_module):
    """Check some different types with custom comparator."""
    message = message_module.TestAllTypes()

    message.repeated_int32.append(-3)
    message.repeated_int32.append(-2)
    message.repeated_int32.append(-1)
    message.repeated_int32.sort(key=abs)
    self.assertEqual(message.repeated_int32[0], -1)
    self.assertEqual(message.repeated_int32[1], -2)
    self.assertEqual(message.repeated_int32[2], -3)

    message.repeated_string.append('aaa')
    message.repeated_string.append('bb')
    message.repeated_string.append('c')
    message.repeated_string.sort(key=len)
    self.assertEqual(message.repeated_string[0], 'c')
    self.assertEqual(message.repeated_string[1], 'bb')
    self.assertEqual(message.repeated_string[2], 'aaa')

  def testSortingRepeatedCompositeFieldsCustomComparator(self, message_module):
    """Check passing a custom comparator to sort a repeated composite field."""
    message = message_module.TestAllTypes()

    message.repeated_nested_message.add().bb = 1
    message.repeated_nested_message.add().bb = 3
    message.repeated_nested_message.add().bb = 2
    message.repeated_nested_message.add().bb = 6
    message.repeated_nested_message.add().bb = 5
    message.repeated_nested_message.add().bb = 4
    message.repeated_nested_message.sort(key=operator.attrgetter('bb'))
    self.assertEqual(message.repeated_nested_message[0].bb, 1)
    self.assertEqual(message.repeated_nested_message[1].bb, 2)
    self.assertEqual(message.repeated_nested_message[2].bb, 3)
    self.assertEqual(message.repeated_nested_message[3].bb, 4)
    self.assertEqual(message.repeated_nested_message[4].bb, 5)
    self.assertEqual(message.repeated_nested_message[5].bb, 6)

  def testRepeatedCompositeFieldSortArguments(self, message_module):
    """Check sorting a repeated composite field using list.sort() arguments."""
    message = message_module.TestAllTypes()

    get_bb = operator.attrgetter('bb')
    cmp_bb = lambda a, b: cmp(a.bb, b.bb)
    message.repeated_nested_message.add().bb = 1
    message.repeated_nested_message.add().bb = 3
    message.repeated_nested_message.add().bb = 2
    message.repeated_nested_message.add().bb = 6
    message.repeated_nested_message.add().bb = 5
    message.repeated_nested_message.add().bb = 4
    message.repeated_nested_message.sort(key=get_bb)
    self.assertEqual([k.bb for k in message.repeated_nested_message],
                     [1, 2, 3, 4, 5, 6])
    message.repeated_nested_message.sort(key=get_bb, reverse=True)
    self.assertEqual([k.bb for k in message.repeated_nested_message],
                     [6, 5, 4, 3, 2, 1])
    if sys.version_info.major >= 3: return  # No cmp sorting in PY3.
    message.repeated_nested_message.sort(sort_function=cmp_bb)
    self.assertEqual([k.bb for k in message.repeated_nested_message],
                     [1, 2, 3, 4, 5, 6])
    message.repeated_nested_message.sort(cmp=cmp_bb, reverse=True)
    self.assertEqual([k.bb for k in message.repeated_nested_message],
                     [6, 5, 4, 3, 2, 1])

  def testRepeatedScalarFieldSortArguments(self, message_module):
    """Check sorting a scalar field using list.sort() arguments."""
    message = message_module.TestAllTypes()

    message.repeated_int32.append(-3)
    message.repeated_int32.append(-2)
    message.repeated_int32.append(-1)
    message.repeated_int32.sort(key=abs)
    self.assertEqual(list(message.repeated_int32), [-1, -2, -3])
    message.repeated_int32.sort(key=abs, reverse=True)
    self.assertEqual(list(message.repeated_int32), [-3, -2, -1])
    if sys.version_info.major < 3:  # No cmp sorting in PY3.
      abs_cmp = lambda a, b: cmp(abs(a), abs(b))
      message.repeated_int32.sort(sort_function=abs_cmp)
      self.assertEqual(list(message.repeated_int32), [-1, -2, -3])
      message.repeated_int32.sort(cmp=abs_cmp, reverse=True)
      self.assertEqual(list(message.repeated_int32), [-3, -2, -1])

    message.repeated_string.append('aaa')
    message.repeated_string.append('bb')
    message.repeated_string.append('c')
    message.repeated_string.sort(key=len)
    self.assertEqual(list(message.repeated_string), ['c', 'bb', 'aaa'])
    message.repeated_string.sort(key=len, reverse=True)
    self.assertEqual(list(message.repeated_string), ['aaa', 'bb', 'c'])
    if sys.version_info.major < 3:  # No cmp sorting in PY3.
      len_cmp = lambda a, b: cmp(len(a), len(b))
      message.repeated_string.sort(sort_function=len_cmp)
      self.assertEqual(list(message.repeated_string), ['c', 'bb', 'aaa'])
      message.repeated_string.sort(cmp=len_cmp, reverse=True)
      self.assertEqual(list(message.repeated_string), ['aaa', 'bb', 'c'])

  def testRepeatedFieldsComparable(self, message_module):
    m1 = message_module.TestAllTypes()
    m2 = message_module.TestAllTypes()
    m1.repeated_int32.append(0)
    m1.repeated_int32.append(1)
    m1.repeated_int32.append(2)
    m2.repeated_int32.append(0)
    m2.repeated_int32.append(1)
    m2.repeated_int32.append(2)
    m1.repeated_nested_message.add().bb = 1
    m1.repeated_nested_message.add().bb = 2
    m1.repeated_nested_message.add().bb = 3
    m2.repeated_nested_message.add().bb = 1
    m2.repeated_nested_message.add().bb = 2
    m2.repeated_nested_message.add().bb = 3

    if sys.version_info.major >= 3: return  # No cmp() in PY3.

    # These comparisons should not raise errors.
    _ = m1 < m2
    _ = m1.repeated_nested_message < m2.repeated_nested_message

    # Make sure cmp always works. If it wasn't defined, these would be
    # id() comparisons and would all fail.
    self.assertEqual(cmp(m1, m2), 0)
    self.assertEqual(cmp(m1.repeated_int32, m2.repeated_int32), 0)
    self.assertEqual(cmp(m1.repeated_int32, [0, 1, 2]), 0)
    self.assertEqual(cmp(m1.repeated_nested_message,
                         m2.repeated_nested_message), 0)
    with self.assertRaises(TypeError):
      # Can't compare repeated composite containers to lists.
      cmp(m1.repeated_nested_message, m2.repeated_nested_message[:])

    # TODO(anuraag): Implement extensiondict comparison in C++ and then add test

  def ensureNestedMessageExists(self, msg, attribute):
    """Make sure that a nested message object exists.

    As soon as a nested message attribute is accessed, it will be present in the
    _fields dict, without being marked as actually being set.
    """
    getattr(msg, attribute)
    self.assertFalse(msg.HasField(attribute))

  def testOneofGetCaseNonexistingField(self, message_module):
    m = message_module.TestAllTypes()
    self.assertRaises(ValueError, m.WhichOneof, 'no_such_oneof_field')

  def testOneofDefaultValues(self, message_module):
    m = message_module.TestAllTypes()
    self.assertIs(None, m.WhichOneof('oneof_field'))
    self.assertFalse(m.HasField('oneof_uint32'))

    # Oneof is set even when setting it to a default value.
    m.oneof_uint32 = 0
    self.assertEqual('oneof_uint32', m.WhichOneof('oneof_field'))
    self.assertTrue(m.HasField('oneof_uint32'))
    self.assertFalse(m.HasField('oneof_string'))

    m.oneof_string = ""
    self.assertEqual('oneof_string', m.WhichOneof('oneof_field'))
    self.assertTrue(m.HasField('oneof_string'))
    self.assertFalse(m.HasField('oneof_uint32'))

  def testOneofSemantics(self, message_module):
    m = message_module.TestAllTypes()
    self.assertIs(None, m.WhichOneof('oneof_field'))

    m.oneof_uint32 = 11
    self.assertEqual('oneof_uint32', m.WhichOneof('oneof_field'))
    self.assertTrue(m.HasField('oneof_uint32'))

    m.oneof_string = u'foo'
    self.assertEqual('oneof_string', m.WhichOneof('oneof_field'))
    self.assertFalse(m.HasField('oneof_uint32'))
    self.assertTrue(m.HasField('oneof_string'))

    m.oneof_nested_message.bb = 11
    self.assertEqual('oneof_nested_message', m.WhichOneof('oneof_field'))
    self.assertFalse(m.HasField('oneof_string'))
    self.assertTrue(m.HasField('oneof_nested_message'))

    m.oneof_bytes = b'bb'
    self.assertEqual('oneof_bytes', m.WhichOneof('oneof_field'))
    self.assertFalse(m.HasField('oneof_nested_message'))
    self.assertTrue(m.HasField('oneof_bytes'))

  def testOneofCompositeFieldReadAccess(self, message_module):
    m = message_module.TestAllTypes()
    m.oneof_uint32 = 11

    self.ensureNestedMessageExists(m, 'oneof_nested_message')
    self.assertEqual('oneof_uint32', m.WhichOneof('oneof_field'))
    self.assertEqual(11, m.oneof_uint32)

  def testOneofWhichOneof(self, message_module):
    m = message_module.TestAllTypes()
    self.assertIs(None, m.WhichOneof('oneof_field'))
    if message_module is unittest_pb2:
      self.assertFalse(m.HasField('oneof_field'))

    m.oneof_uint32 = 11
    self.assertEqual('oneof_uint32', m.WhichOneof('oneof_field'))
    if message_module is unittest_pb2:
      self.assertTrue(m.HasField('oneof_field'))

    m.oneof_bytes = b'bb'
    self.assertEqual('oneof_bytes', m.WhichOneof('oneof_field'))

    m.ClearField('oneof_bytes')
    self.assertIs(None, m.WhichOneof('oneof_field'))
    if message_module is unittest_pb2:
      self.assertFalse(m.HasField('oneof_field'))

  def testOneofClearField(self, message_module):
    m = message_module.TestAllTypes()
    m.oneof_uint32 = 11
    m.ClearField('oneof_field')
    if message_module is unittest_pb2:
      self.assertFalse(m.HasField('oneof_field'))
    self.assertFalse(m.HasField('oneof_uint32'))
    self.assertIs(None, m.WhichOneof('oneof_field'))

  def testOneofClearSetField(self, message_module):
    m = message_module.TestAllTypes()
    m.oneof_uint32 = 11
    m.ClearField('oneof_uint32')
    if message_module is unittest_pb2:
      self.assertFalse(m.HasField('oneof_field'))
    self.assertFalse(m.HasField('oneof_uint32'))
    self.assertIs(None, m.WhichOneof('oneof_field'))

  def testOneofClearUnsetField(self, message_module):
    m = message_module.TestAllTypes()
    m.oneof_uint32 = 11
    self.ensureNestedMessageExists(m, 'oneof_nested_message')
    m.ClearField('oneof_nested_message')
    self.assertEqual(11, m.oneof_uint32)
    if message_module is unittest_pb2:
      self.assertTrue(m.HasField('oneof_field'))
    self.assertTrue(m.HasField('oneof_uint32'))
    self.assertEqual('oneof_uint32', m.WhichOneof('oneof_field'))

  def testOneofDeserialize(self, message_module):
    m = message_module.TestAllTypes()
    m.oneof_uint32 = 11
    m2 = message_module.TestAllTypes()
    m2.ParseFromString(m.SerializeToString())
    self.assertEqual('oneof_uint32', m2.WhichOneof('oneof_field'))

  def testOneofCopyFrom(self, message_module):
    m = message_module.TestAllTypes()
    m.oneof_uint32 = 11
    m2 = message_module.TestAllTypes()
    m2.CopyFrom(m)
    self.assertEqual('oneof_uint32', m2.WhichOneof('oneof_field'))

  def testOneofNestedMergeFrom(self, message_module):
    m = message_module.NestedTestAllTypes()
    m.payload.oneof_uint32 = 11
    m2 = message_module.NestedTestAllTypes()
    m2.payload.oneof_bytes = b'bb'
    m2.child.payload.oneof_bytes = b'bb'
    m2.MergeFrom(m)
    self.assertEqual('oneof_uint32', m2.payload.WhichOneof('oneof_field'))
    self.assertEqual('oneof_bytes', m2.child.payload.WhichOneof('oneof_field'))

  def testOneofMessageMergeFrom(self, message_module):
    m = message_module.NestedTestAllTypes()
    m.payload.oneof_nested_message.bb = 11
    m.child.payload.oneof_nested_message.bb = 12
    m2 = message_module.NestedTestAllTypes()
    m2.payload.oneof_uint32 = 13
    m2.MergeFrom(m)
    self.assertEqual('oneof_nested_message',
                     m2.payload.WhichOneof('oneof_field'))
    self.assertEqual('oneof_nested_message',
                     m2.child.payload.WhichOneof('oneof_field'))

  def testOneofNestedMessageInit(self, message_module):
    m = message_module.TestAllTypes(
        oneof_nested_message=message_module.TestAllTypes.NestedMessage())
    self.assertEqual('oneof_nested_message', m.WhichOneof('oneof_field'))

  def testOneofClear(self, message_module):
    m = message_module.TestAllTypes()
    m.oneof_uint32 = 11
    m.Clear()
    self.assertIsNone(m.WhichOneof('oneof_field'))
    m.oneof_bytes = b'bb'
    self.assertEqual('oneof_bytes', m.WhichOneof('oneof_field'))

  def testAssignByteStringToUnicodeField(self, message_module):
    """Assigning a byte string to a string field should result
    in the value being converted to a Unicode string."""
    m = message_module.TestAllTypes()
    m.optional_string = str('')
    self.assertTrue(isinstance(m.optional_string, unicode))

# TODO(haberman): why are these tests Google-internal only?

  def testLongValuedSlice(self, message_module):
    """It should be possible to use long-valued indicies in slices

    This didn't used to work in the v2 C++ implementation.
    """
    m = message_module.TestAllTypes()

    # Repeated scalar
    m.repeated_int32.append(1)
    sl = m.repeated_int32[long(0):long(len(m.repeated_int32))]
    self.assertEqual(len(m.repeated_int32), len(sl))

    # Repeated composite
    m.repeated_nested_message.add().bb = 3
    sl = m.repeated_nested_message[long(0):long(len(m.repeated_nested_message))]
    self.assertEqual(len(m.repeated_nested_message), len(sl))

  def testExtendShouldNotSwallowExceptions(self, message_module):
    """This didn't use to work in the v2 C++ implementation."""
    m = message_module.TestAllTypes()
    with self.assertRaises(NameError) as _:
      m.repeated_int32.extend(a for i in range(10))  # pylint: disable=undefined-variable
    with self.assertRaises(NameError) as _:
      m.repeated_nested_enum.extend(
          a for i in range(10))  # pylint: disable=undefined-variable

  FALSY_VALUES = [None, False, 0, 0.0, b'', u'', bytearray(), [], {}, set()]

  def testExtendInt32WithNothing(self, message_module):
    """Test no-ops extending repeated int32 fields."""
    m = message_module.TestAllTypes()
    self.assertSequenceEqual([], m.repeated_int32)

    # TODO(ptucker): Deprecate this behavior. b/18413862
    for falsy_value in MessageTest.FALSY_VALUES:
      m.repeated_int32.extend(falsy_value)
      self.assertSequenceEqual([], m.repeated_int32)

    m.repeated_int32.extend([])
    self.assertSequenceEqual([], m.repeated_int32)

  def testExtendFloatWithNothing(self, message_module):
    """Test no-ops extending repeated float fields."""
    m = message_module.TestAllTypes()
    self.assertSequenceEqual([], m.repeated_float)

    # TODO(ptucker): Deprecate this behavior. b/18413862
    for falsy_value in MessageTest.FALSY_VALUES:
      m.repeated_float.extend(falsy_value)
      self.assertSequenceEqual([], m.repeated_float)

    m.repeated_float.extend([])
    self.assertSequenceEqual([], m.repeated_float)

  def testExtendStringWithNothing(self, message_module):
    """Test no-ops extending repeated string fields."""
    m = message_module.TestAllTypes()
    self.assertSequenceEqual([], m.repeated_string)

    # TODO(ptucker): Deprecate this behavior. b/18413862
    for falsy_value in MessageTest.FALSY_VALUES:
      m.repeated_string.extend(falsy_value)
      self.assertSequenceEqual([], m.repeated_string)

    m.repeated_string.extend([])
    self.assertSequenceEqual([], m.repeated_string)

  def testExtendInt32WithPythonList(self, message_module):
    """Test extending repeated int32 fields with python lists."""
    m = message_module.TestAllTypes()
    self.assertSequenceEqual([], m.repeated_int32)
    m.repeated_int32.extend([0])
    self.assertSequenceEqual([0], m.repeated_int32)
    m.repeated_int32.extend([1, 2])
    self.assertSequenceEqual([0, 1, 2], m.repeated_int32)
    m.repeated_int32.extend([3, 4])
    self.assertSequenceEqual([0, 1, 2, 3, 4], m.repeated_int32)

  def testExtendFloatWithPythonList(self, message_module):
    """Test extending repeated float fields with python lists."""
    m = message_module.TestAllTypes()
    self.assertSequenceEqual([], m.repeated_float)
    m.repeated_float.extend([0.0])
    self.assertSequenceEqual([0.0], m.repeated_float)
    m.repeated_float.extend([1.0, 2.0])
    self.assertSequenceEqual([0.0, 1.0, 2.0], m.repeated_float)
    m.repeated_float.extend([3.0, 4.0])
    self.assertSequenceEqual([0.0, 1.0, 2.0, 3.0, 4.0], m.repeated_float)

  def testExtendStringWithPythonList(self, message_module):
    """Test extending repeated string fields with python lists."""
    m = message_module.TestAllTypes()
    self.assertSequenceEqual([], m.repeated_string)
    m.repeated_string.extend([''])
    self.assertSequenceEqual([''], m.repeated_string)
    m.repeated_string.extend(['11', '22'])
    self.assertSequenceEqual(['', '11', '22'], m.repeated_string)
    m.repeated_string.extend(['33', '44'])
    self.assertSequenceEqual(['', '11', '22', '33', '44'], m.repeated_string)

  def testExtendStringWithString(self, message_module):
    """Test extending repeated string fields with characters from a string."""
    m = message_module.TestAllTypes()
    self.assertSequenceEqual([], m.repeated_string)
    m.repeated_string.extend('abc')
    self.assertSequenceEqual(['a', 'b', 'c'], m.repeated_string)

  class TestIterable(object):
    """This iterable object mimics the behavior of numpy.array.

    __nonzero__ fails for length > 1, and returns bool(item[0]) for length == 1.

    """

    def __init__(self, values=None):
      self._list = values or []

    def __nonzero__(self):
      size = len(self._list)
      if size == 0:
        return False
      if size == 1:
        return bool(self._list[0])
      raise ValueError('Truth value is ambiguous.')

    def __len__(self):
      return len(self._list)

    def __iter__(self):
      return self._list.__iter__()

  def testExtendInt32WithIterable(self, message_module):
    """Test extending repeated int32 fields with iterable."""
    m = message_module.TestAllTypes()
    self.assertSequenceEqual([], m.repeated_int32)
    m.repeated_int32.extend(MessageTest.TestIterable([]))
    self.assertSequenceEqual([], m.repeated_int32)
    m.repeated_int32.extend(MessageTest.TestIterable([0]))
    self.assertSequenceEqual([0], m.repeated_int32)
    m.repeated_int32.extend(MessageTest.TestIterable([1, 2]))
    self.assertSequenceEqual([0, 1, 2], m.repeated_int32)
    m.repeated_int32.extend(MessageTest.TestIterable([3, 4]))
    self.assertSequenceEqual([0, 1, 2, 3, 4], m.repeated_int32)

  def testExtendFloatWithIterable(self, message_module):
    """Test extending repeated float fields with iterable."""
    m = message_module.TestAllTypes()
    self.assertSequenceEqual([], m.repeated_float)
    m.repeated_float.extend(MessageTest.TestIterable([]))
    self.assertSequenceEqual([], m.repeated_float)
    m.repeated_float.extend(MessageTest.TestIterable([0.0]))
    self.assertSequenceEqual([0.0], m.repeated_float)
    m.repeated_float.extend(MessageTest.TestIterable([1.0, 2.0]))
    self.assertSequenceEqual([0.0, 1.0, 2.0], m.repeated_float)
    m.repeated_float.extend(MessageTest.TestIterable([3.0, 4.0]))
    self.assertSequenceEqual([0.0, 1.0, 2.0, 3.0, 4.0], m.repeated_float)

  def testExtendStringWithIterable(self, message_module):
    """Test extending repeated string fields with iterable."""
    m = message_module.TestAllTypes()
    self.assertSequenceEqual([], m.repeated_string)
    m.repeated_string.extend(MessageTest.TestIterable([]))
    self.assertSequenceEqual([], m.repeated_string)
    m.repeated_string.extend(MessageTest.TestIterable(['']))
    self.assertSequenceEqual([''], m.repeated_string)
    m.repeated_string.extend(MessageTest.TestIterable(['1', '2']))
    self.assertSequenceEqual(['', '1', '2'], m.repeated_string)
    m.repeated_string.extend(MessageTest.TestIterable(['3', '4']))
    self.assertSequenceEqual(['', '1', '2', '3', '4'], m.repeated_string)

  def testPickleRepeatedScalarContainer(self, message_module):
    # TODO(tibell): The pure-Python implementation support pickling of
    #   scalar containers in *some* cases. For now the cpp2 version
    #   throws an exception to avoid a segfault. Investigate if we
    #   want to support pickling of these fields.
    #
    # For more information see: https://b2.corp.google.com/u/0/issues/18677897
    if (api_implementation.Type() != 'cpp' or
        api_implementation.Version() == 2):
      return
    m = message_module.TestAllTypes()
    with self.assertRaises(pickle.PickleError) as _:
      pickle.dumps(m.repeated_int32, pickle.HIGHEST_PROTOCOL)


  def testSortEmptyRepeatedCompositeContainer(self, message_module):
    """Exercise a scenario that has led to segfaults in the past.
    """
    m = message_module.TestAllTypes()
    m.repeated_nested_message.sort()

  def testHasFieldOnRepeatedField(self, message_module):
    """Using HasField on a repeated field should raise an exception.
    """
    m = message_module.TestAllTypes()
    with self.assertRaises(ValueError) as _:
      m.HasField('repeated_int32')

  def testRepeatedScalarFieldPop(self, message_module):
    m = message_module.TestAllTypes()
    with self.assertRaises(IndexError) as _:
      m.repeated_int32.pop()
    m.repeated_int32.extend(range(5))
    self.assertEqual(4, m.repeated_int32.pop())
    self.assertEqual(0, m.repeated_int32.pop(0))
    self.assertEqual(2, m.repeated_int32.pop(1))
    self.assertEqual([1, 3], m.repeated_int32)

  def testRepeatedCompositeFieldPop(self, message_module):
    m = message_module.TestAllTypes()
    with self.assertRaises(IndexError) as _:
      m.repeated_nested_message.pop()
    for i in range(5):
      n = m.repeated_nested_message.add()
      n.bb = i
    self.assertEqual(4, m.repeated_nested_message.pop().bb)
    self.assertEqual(0, m.repeated_nested_message.pop(0).bb)
    self.assertEqual(2, m.repeated_nested_message.pop(1).bb)
    self.assertEqual([1, 3], [n.bb for n in m.repeated_nested_message])


# Class to test proto2-only features (required, extensions, etc.)
class Proto2Test(unittest.TestCase):

  def testFieldPresence(self):
    message = unittest_pb2.TestAllTypes()

    self.assertFalse(message.HasField("optional_int32"))
    self.assertFalse(message.HasField("optional_bool"))
    self.assertFalse(message.HasField("optional_nested_message"))

    with self.assertRaises(ValueError):
      message.HasField("field_doesnt_exist")

    with self.assertRaises(ValueError):
      message.HasField("repeated_int32")
    with self.assertRaises(ValueError):
      message.HasField("repeated_nested_message")

    self.assertEqual(0, message.optional_int32)
    self.assertEqual(False, message.optional_bool)
    self.assertEqual(0, message.optional_nested_message.bb)

    # Fields are set even when setting the values to default values.
    message.optional_int32 = 0
    message.optional_bool = False
    message.optional_nested_message.bb = 0
    self.assertTrue(message.HasField("optional_int32"))
    self.assertTrue(message.HasField("optional_bool"))
    self.assertTrue(message.HasField("optional_nested_message"))

    # Set the fields to non-default values.
    message.optional_int32 = 5
    message.optional_bool = True
    message.optional_nested_message.bb = 15

    self.assertTrue(message.HasField("optional_int32"))
    self.assertTrue(message.HasField("optional_bool"))
    self.assertTrue(message.HasField("optional_nested_message"))

    # Clearing the fields unsets them and resets their value to default.
    message.ClearField("optional_int32")
    message.ClearField("optional_bool")
    message.ClearField("optional_nested_message")

    self.assertFalse(message.HasField("optional_int32"))
    self.assertFalse(message.HasField("optional_bool"))
    self.assertFalse(message.HasField("optional_nested_message"))
    self.assertEqual(0, message.optional_int32)
    self.assertEqual(False, message.optional_bool)
    self.assertEqual(0, message.optional_nested_message.bb)

  # TODO(tibell): The C++ implementations actually allows assignment
  # of unknown enum values to *scalar* fields (but not repeated
  # fields). Once checked enum fields becomes the default in the
  # Python implementation, the C++ implementation should follow suit.
  def testAssignInvalidEnum(self):
    """It should not be possible to assign an invalid enum number to an
    enum field."""
    m = unittest_pb2.TestAllTypes()

    with self.assertRaises(ValueError) as _:
      m.optional_nested_enum = 1234567
    self.assertRaises(ValueError, m.repeated_nested_enum.append, 1234567)

  def testGoldenExtensions(self):
    golden_data = test_util.GoldenFileData('golden_message')
    golden_message = unittest_pb2.TestAllExtensions()
    golden_message.ParseFromString(golden_data)
    all_set = unittest_pb2.TestAllExtensions()
    test_util.SetAllExtensions(all_set)
    self.assertEqual(all_set, golden_message)
    self.assertEqual(golden_data, golden_message.SerializeToString())
    golden_copy = copy.deepcopy(golden_message)
    self.assertEqual(golden_data, golden_copy.SerializeToString())

  def testGoldenPackedExtensions(self):
    golden_data = test_util.GoldenFileData('golden_packed_fields_message')
    golden_message = unittest_pb2.TestPackedExtensions()
    golden_message.ParseFromString(golden_data)
    all_set = unittest_pb2.TestPackedExtensions()
    test_util.SetAllPackedExtensions(all_set)
    self.assertEqual(all_set, golden_message)
    self.assertEqual(golden_data, all_set.SerializeToString())
    golden_copy = copy.deepcopy(golden_message)
    self.assertEqual(golden_data, golden_copy.SerializeToString())

  def testPickleIncompleteProto(self):
    golden_message = unittest_pb2.TestRequired(a=1)
    pickled_message = pickle.dumps(golden_message)

    unpickled_message = pickle.loads(pickled_message)
    self.assertEqual(unpickled_message, golden_message)
    self.assertEqual(unpickled_message.a, 1)
    # This is still an incomplete proto - so serializing should fail
    self.assertRaises(message.EncodeError, unpickled_message.SerializeToString)


  # TODO(haberman): this isn't really a proto2-specific test except that this
  # message has a required field in it.  Should probably be factored out so
  # that we can test the other parts with proto3.
  def testParsingMerge(self):
    """Check the merge behavior when a required or optional field appears
    multiple times in the input."""
    messages = [
        unittest_pb2.TestAllTypes(),
        unittest_pb2.TestAllTypes(),
        unittest_pb2.TestAllTypes() ]
    messages[0].optional_int32 = 1
    messages[1].optional_int64 = 2
    messages[2].optional_int32 = 3
    messages[2].optional_string = 'hello'

    merged_message = unittest_pb2.TestAllTypes()
    merged_message.optional_int32 = 3
    merged_message.optional_int64 = 2
    merged_message.optional_string = 'hello'

    generator = unittest_pb2.TestParsingMerge.RepeatedFieldsGenerator()
    generator.field1.extend(messages)
    generator.field2.extend(messages)
    generator.field3.extend(messages)
    generator.ext1.extend(messages)
    generator.ext2.extend(messages)
    generator.group1.add().field1.MergeFrom(messages[0])
    generator.group1.add().field1.MergeFrom(messages[1])
    generator.group1.add().field1.MergeFrom(messages[2])
    generator.group2.add().field1.MergeFrom(messages[0])
    generator.group2.add().field1.MergeFrom(messages[1])
    generator.group2.add().field1.MergeFrom(messages[2])

    data = generator.SerializeToString()
    parsing_merge = unittest_pb2.TestParsingMerge()
    parsing_merge.ParseFromString(data)

    # Required and optional fields should be merged.
    self.assertEqual(parsing_merge.required_all_types, merged_message)
    self.assertEqual(parsing_merge.optional_all_types, merged_message)
    self.assertEqual(parsing_merge.optionalgroup.optional_group_all_types,
                     merged_message)
    self.assertEqual(parsing_merge.Extensions[
                     unittest_pb2.TestParsingMerge.optional_ext],
                     merged_message)

    # Repeated fields should not be merged.
    self.assertEqual(len(parsing_merge.repeated_all_types), 3)
    self.assertEqual(len(parsing_merge.repeatedgroup), 3)
    self.assertEqual(len(parsing_merge.Extensions[
        unittest_pb2.TestParsingMerge.repeated_ext]), 3)

  def testPythonicInit(self):
    message = unittest_pb2.TestAllTypes(
        optional_int32=100,
        optional_fixed32=200,
        optional_float=300.5,
        optional_bytes=b'x',
        optionalgroup={'a': 400},
        optional_nested_message={'bb': 500},
        optional_nested_enum='BAZ',
        repeatedgroup=[{'a': 600},
                       {'a': 700}],
        repeated_nested_enum=['FOO', unittest_pb2.TestAllTypes.BAR],
        default_int32=800,
        oneof_string='y')
    self.assertTrue(isinstance(message, unittest_pb2.TestAllTypes))
    self.assertEqual(100, message.optional_int32)
    self.assertEqual(200, message.optional_fixed32)
    self.assertEqual(300.5, message.optional_float)
    self.assertEqual(b'x', message.optional_bytes)
    self.assertEqual(400, message.optionalgroup.a)
    self.assertTrue(isinstance(message.optional_nested_message,
                               unittest_pb2.TestAllTypes.NestedMessage))
    self.assertEqual(500, message.optional_nested_message.bb)
    self.assertEqual(unittest_pb2.TestAllTypes.BAZ,
                     message.optional_nested_enum)
    self.assertEqual(2, len(message.repeatedgroup))
    self.assertEqual(600, message.repeatedgroup[0].a)
    self.assertEqual(700, message.repeatedgroup[1].a)
    self.assertEqual(2, len(message.repeated_nested_enum))
    self.assertEqual(unittest_pb2.TestAllTypes.FOO,
                     message.repeated_nested_enum[0])
    self.assertEqual(unittest_pb2.TestAllTypes.BAR,
                     message.repeated_nested_enum[1])
    self.assertEqual(800, message.default_int32)
    self.assertEqual('y', message.oneof_string)
    self.assertFalse(message.HasField('optional_int64'))
    self.assertEqual(0, len(message.repeated_float))
    self.assertEqual(42, message.default_int64)

    message = unittest_pb2.TestAllTypes(optional_nested_enum=u'BAZ')
    self.assertEqual(unittest_pb2.TestAllTypes.BAZ,
                     message.optional_nested_enum)

    with self.assertRaises(ValueError):
      unittest_pb2.TestAllTypes(
          optional_nested_message={'INVALID_NESTED_FIELD': 17})

    with self.assertRaises(TypeError):
      unittest_pb2.TestAllTypes(
          optional_nested_message={'bb': 'INVALID_VALUE_TYPE'})

    with self.assertRaises(ValueError):
      unittest_pb2.TestAllTypes(optional_nested_enum='INVALID_LABEL')

    with self.assertRaises(ValueError):
      unittest_pb2.TestAllTypes(repeated_nested_enum='FOO')


# Class to test proto3-only features/behavior (updated field presence & enums)
class Proto3Test(unittest.TestCase):

  # Utility method for comparing equality with a map.
  def assertMapIterEquals(self, map_iter, dict_value):
    # Avoid mutating caller's copy.
    dict_value = dict(dict_value)

    for k, v in map_iter:
      self.assertEqual(v, dict_value[k])
      del dict_value[k]

    self.assertEqual({}, dict_value)

  def testFieldPresence(self):
    message = unittest_proto3_arena_pb2.TestAllTypes()

    # We can't test presence of non-repeated, non-submessage fields.
    with self.assertRaises(ValueError):
      message.HasField('optional_int32')
    with self.assertRaises(ValueError):
      message.HasField('optional_float')
    with self.assertRaises(ValueError):
      message.HasField('optional_string')
    with self.assertRaises(ValueError):
      message.HasField('optional_bool')

    # But we can still test presence of submessage fields.
    self.assertFalse(message.HasField('optional_nested_message'))

    # As with proto2, we can't test presence of fields that don't exist, or
    # repeated fields.
    with self.assertRaises(ValueError):
      message.HasField('field_doesnt_exist')

    with self.assertRaises(ValueError):
      message.HasField('repeated_int32')
    with self.assertRaises(ValueError):
      message.HasField('repeated_nested_message')

    # Fields should default to their type-specific default.
    self.assertEqual(0, message.optional_int32)
    self.assertEqual(0, message.optional_float)
    self.assertEqual('', message.optional_string)
    self.assertEqual(False, message.optional_bool)
    self.assertEqual(0, message.optional_nested_message.bb)

    # Setting a submessage should still return proper presence information.
    message.optional_nested_message.bb = 0
    self.assertTrue(message.HasField('optional_nested_message'))

    # Set the fields to non-default values.
    message.optional_int32 = 5
    message.optional_float = 1.1
    message.optional_string = 'abc'
    message.optional_bool = True
    message.optional_nested_message.bb = 15

    # Clearing the fields unsets them and resets their value to default.
    message.ClearField('optional_int32')
    message.ClearField('optional_float')
    message.ClearField('optional_string')
    message.ClearField('optional_bool')
    message.ClearField('optional_nested_message')

    self.assertEqual(0, message.optional_int32)
    self.assertEqual(0, message.optional_float)
    self.assertEqual('', message.optional_string)
    self.assertEqual(False, message.optional_bool)
    self.assertEqual(0, message.optional_nested_message.bb)

  def testAssignUnknownEnum(self):
    """Assigning an unknown enum value is allowed and preserves the value."""
    m = unittest_proto3_arena_pb2.TestAllTypes()

    m.optional_nested_enum = 1234567
    self.assertEqual(1234567, m.optional_nested_enum)
    m.repeated_nested_enum.append(22334455)
    self.assertEqual(22334455, m.repeated_nested_enum[0])
    # Assignment is a different code path than append for the C++ impl.
    m.repeated_nested_enum[0] = 7654321
    self.assertEqual(7654321, m.repeated_nested_enum[0])
    serialized = m.SerializeToString()

    m2 = unittest_proto3_arena_pb2.TestAllTypes()
    m2.ParseFromString(serialized)
    self.assertEqual(1234567, m2.optional_nested_enum)
    self.assertEqual(7654321, m2.repeated_nested_enum[0])

  # Map isn't really a proto3-only feature. But there is no proto2 equivalent
  # of google/protobuf/map_unittest.proto right now, so it's not easy to
  # test both with the same test like we do for the other proto2/proto3 tests.
  # (google/protobuf/map_protobuf_unittest.proto is very different in the set
  # of messages and fields it contains).
  def testScalarMapDefaults(self):
    msg = map_unittest_pb2.TestMap()

    # Scalars start out unset.
    self.assertFalse(-123 in msg.map_int32_int32)
    self.assertFalse(-2**33 in msg.map_int64_int64)
    self.assertFalse(123 in msg.map_uint32_uint32)
    self.assertFalse(2**33 in msg.map_uint64_uint64)
    self.assertFalse('abc' in msg.map_string_string)
    self.assertFalse(888 in msg.map_int32_enum)

    # Accessing an unset key returns the default.
    self.assertEqual(0, msg.map_int32_int32[-123])
    self.assertEqual(0, msg.map_int64_int64[-2**33])
    self.assertEqual(0, msg.map_uint32_uint32[123])
    self.assertEqual(0, msg.map_uint64_uint64[2**33])
    self.assertEqual('', msg.map_string_string['abc'])
    self.assertEqual(0, msg.map_int32_enum[888])

    # It also sets the value in the map
    self.assertTrue(-123 in msg.map_int32_int32)
    self.assertTrue(-2**33 in msg.map_int64_int64)
    self.assertTrue(123 in msg.map_uint32_uint32)
    self.assertTrue(2**33 in msg.map_uint64_uint64)
    self.assertTrue('abc' in msg.map_string_string)
    self.assertTrue(888 in msg.map_int32_enum)

    self.assertTrue(isinstance(msg.map_string_string['abc'], unicode))

    # Accessing an unset key still throws TypeError of the type of the key
    # is incorrect.
    with self.assertRaises(TypeError):
      msg.map_string_string[123]

    self.assertFalse(123 in msg.map_string_string)

  def testMapGet(self):
    # Need to test that get() properly returns the default, even though the dict
    # has defaultdict-like semantics.
    msg = map_unittest_pb2.TestMap()

    self.assertIsNone(msg.map_int32_int32.get(5))
    self.assertEquals(10, msg.map_int32_int32.get(5, 10))
    self.assertIsNone(msg.map_int32_int32.get(5))

    msg.map_int32_int32[5] = 15
    self.assertEquals(15, msg.map_int32_int32.get(5))

    self.assertIsNone(msg.map_int32_foreign_message.get(5))
    self.assertEquals(10, msg.map_int32_foreign_message.get(5, 10))

    submsg = msg.map_int32_foreign_message[5]
    self.assertIs(submsg, msg.map_int32_foreign_message.get(5))

  def testScalarMap(self):
    msg = map_unittest_pb2.TestMap()

    self.assertEqual(0, len(msg.map_int32_int32))
    self.assertFalse(5 in msg.map_int32_int32)

    msg.map_int32_int32[-123] = -456
    msg.map_int64_int64[-2**33] = -2**34
    msg.map_uint32_uint32[123] = 456
    msg.map_uint64_uint64[2**33] = 2**34
    msg.map_string_string['abc'] = '123'
    msg.map_int32_enum[888] = 2

    self.assertEqual([], msg.FindInitializationErrors())

    self.assertEqual(1, len(msg.map_string_string))

    # Bad key.
    with self.assertRaises(TypeError):
      msg.map_string_string[123] = '123'

    # Verify that trying to assign a bad key doesn't actually add a member to
    # the map.
    self.assertEqual(1, len(msg.map_string_string))

    # Bad value.
    with self.assertRaises(TypeError):
      msg.map_string_string['123'] = 123

    serialized = msg.SerializeToString()
    msg2 = map_unittest_pb2.TestMap()
    msg2.ParseFromString(serialized)

    # Bad key.
    with self.assertRaises(TypeError):
      msg2.map_string_string[123] = '123'

    # Bad value.
    with self.assertRaises(TypeError):
      msg2.map_string_string['123'] = 123

    self.assertEqual(-456, msg2.map_int32_int32[-123])
    self.assertEqual(-2**34, msg2.map_int64_int64[-2**33])
    self.assertEqual(456, msg2.map_uint32_uint32[123])
    self.assertEqual(2**34, msg2.map_uint64_uint64[2**33])
    self.assertEqual('123', msg2.map_string_string['abc'])
    self.assertEqual(2, msg2.map_int32_enum[888])

  def testStringUnicodeConversionInMap(self):
    msg = map_unittest_pb2.TestMap()

    unicode_obj = u'\u1234'
    bytes_obj = unicode_obj.encode('utf8') 

    msg.map_string_string[bytes_obj] = bytes_obj

    (key, value) = msg.map_string_string.items()[0]

    self.assertEqual(key, unicode_obj)
    self.assertEqual(value, unicode_obj)

    self.assertTrue(isinstance(key, unicode))
    self.assertTrue(isinstance(value, unicode))

  def testMessageMap(self):
    msg = map_unittest_pb2.TestMap()

    self.assertEqual(0, len(msg.map_int32_foreign_message))
    self.assertFalse(5 in msg.map_int32_foreign_message)

    msg.map_int32_foreign_message[123]
    # get_or_create() is an alias for getitem.
    msg.map_int32_foreign_message.get_or_create(-456)

    self.assertEqual(2, len(msg.map_int32_foreign_message))
    self.assertIn(123, msg.map_int32_foreign_message)
    self.assertIn(-456, msg.map_int32_foreign_message)
    self.assertEqual(2, len(msg.map_int32_foreign_message))

    # Bad key.
    with self.assertRaises(TypeError):
      msg.map_int32_foreign_message['123']

    # Can't assign directly to submessage.
    with self.assertRaises(ValueError):
      msg.map_int32_foreign_message[999] = msg.map_int32_foreign_message[123]

    # Verify that trying to assign a bad key doesn't actually add a member to
    # the map.
    self.assertEqual(2, len(msg.map_int32_foreign_message))

    serialized = msg.SerializeToString()
    msg2 = map_unittest_pb2.TestMap()
    msg2.ParseFromString(serialized)

    self.assertEqual(2, len(msg2.map_int32_foreign_message))
    self.assertIn(123, msg2.map_int32_foreign_message)
    self.assertIn(-456, msg2.map_int32_foreign_message)
    self.assertEqual(2, len(msg2.map_int32_foreign_message))

  def testMergeFrom(self):
    msg = map_unittest_pb2.TestMap()
    msg.map_int32_int32[12] = 34
    msg.map_int32_int32[56] = 78
    msg.map_int64_int64[22] = 33
    msg.map_int32_foreign_message[111].c = 5
    msg.map_int32_foreign_message[222].c = 10

    msg2 = map_unittest_pb2.TestMap()
    msg2.map_int32_int32[12] = 55
    msg2.map_int64_int64[88] = 99
    msg2.map_int32_foreign_message[222].c = 15

    msg2.MergeFrom(msg)

    self.assertEqual(34, msg2.map_int32_int32[12])
    self.assertEqual(78, msg2.map_int32_int32[56])
    self.assertEqual(33, msg2.map_int64_int64[22])
    self.assertEqual(99, msg2.map_int64_int64[88])
    self.assertEqual(5, msg2.map_int32_foreign_message[111].c)
    self.assertEqual(10, msg2.map_int32_foreign_message[222].c)

    # Verify that there is only one entry per key, even though the MergeFrom
    # may have internally created multiple entries for a single key in the
    # list representation.
    as_dict = {}
    for key in msg2.map_int32_foreign_message:
      self.assertFalse(key in as_dict)
      as_dict[key] = msg2.map_int32_foreign_message[key].c

    self.assertEqual({111: 5, 222: 10}, as_dict)

    # Special case: test that delete of item really removes the item, even if
    # there might have physically been duplicate keys due to the previous merge.
    # This is only a special case for the C++ implementation which stores the
    # map as an array.
    del msg2.map_int32_int32[12]
    self.assertFalse(12 in msg2.map_int32_int32)

    del msg2.map_int32_foreign_message[222]
    self.assertFalse(222 in msg2.map_int32_foreign_message)

  def testIntegerMapWithLongs(self):
    msg = map_unittest_pb2.TestMap()
    msg.map_int32_int32[long(-123)] = long(-456)
    msg.map_int64_int64[long(-2**33)] = long(-2**34)
    msg.map_uint32_uint32[long(123)] = long(456)
    msg.map_uint64_uint64[long(2**33)] = long(2**34)

    serialized = msg.SerializeToString()
    msg2 = map_unittest_pb2.TestMap()
    msg2.ParseFromString(serialized)

    self.assertEqual(-456, msg2.map_int32_int32[-123])
    self.assertEqual(-2**34, msg2.map_int64_int64[-2**33])
    self.assertEqual(456, msg2.map_uint32_uint32[123])
    self.assertEqual(2**34, msg2.map_uint64_uint64[2**33])

  def testMapAssignmentCausesPresence(self):
    msg = map_unittest_pb2.TestMapSubmessage()
    msg.test_map.map_int32_int32[123] = 456

    serialized = msg.SerializeToString()
    msg2 = map_unittest_pb2.TestMapSubmessage()
    msg2.ParseFromString(serialized)

    self.assertEqual(msg, msg2)

    # Now test that various mutations of the map properly invalidate the
    # cached size of the submessage.
    msg.test_map.map_int32_int32[888] = 999
    serialized = msg.SerializeToString()
    msg2.ParseFromString(serialized)
    self.assertEqual(msg, msg2)

    msg.test_map.map_int32_int32.clear()
    serialized = msg.SerializeToString()
    msg2.ParseFromString(serialized)
    self.assertEqual(msg, msg2)

  def testMapAssignmentCausesPresenceForSubmessages(self):
    msg = map_unittest_pb2.TestMapSubmessage()
    msg.test_map.map_int32_foreign_message[123].c = 5

    serialized = msg.SerializeToString()
    msg2 = map_unittest_pb2.TestMapSubmessage()
    msg2.ParseFromString(serialized)

    self.assertEqual(msg, msg2)

    # Now test that various mutations of the map properly invalidate the
    # cached size of the submessage.
    msg.test_map.map_int32_foreign_message[888].c = 7
    serialized = msg.SerializeToString()
    msg2.ParseFromString(serialized)
    self.assertEqual(msg, msg2)

    msg.test_map.map_int32_foreign_message[888].MergeFrom(
        msg.test_map.map_int32_foreign_message[123])
    serialized = msg.SerializeToString()
    msg2.ParseFromString(serialized)
    self.assertEqual(msg, msg2)

    msg.test_map.map_int32_foreign_message.clear()
    serialized = msg.SerializeToString()
    msg2.ParseFromString(serialized)
    self.assertEqual(msg, msg2)

  def testModifyMapWhileIterating(self):
    msg = map_unittest_pb2.TestMap()

    string_string_iter = iter(msg.map_string_string)
    int32_foreign_iter = iter(msg.map_int32_foreign_message)

    msg.map_string_string['abc'] = '123'
    msg.map_int32_foreign_message[5].c = 5

    with self.assertRaises(RuntimeError):
      for key in string_string_iter:
        pass

    with self.assertRaises(RuntimeError):
      for key in int32_foreign_iter:
        pass

  def testSubmessageMap(self):
    msg = map_unittest_pb2.TestMap()

    submsg = msg.map_int32_foreign_message[111]
    self.assertIs(submsg, msg.map_int32_foreign_message[111])
    self.assertTrue(isinstance(submsg, unittest_pb2.ForeignMessage))

    submsg.c = 5

    serialized = msg.SerializeToString()
    msg2 = map_unittest_pb2.TestMap()
    msg2.ParseFromString(serialized)

    self.assertEqual(5, msg2.map_int32_foreign_message[111].c)

    # Doesn't allow direct submessage assignment.
    with self.assertRaises(ValueError):
      msg.map_int32_foreign_message[88] = unittest_pb2.ForeignMessage()

  def testMapIteration(self):
    msg = map_unittest_pb2.TestMap()

    for k, v in msg.map_int32_int32.iteritems():
      # Should not be reached.
      self.assertTrue(False)

    msg.map_int32_int32[2] = 4
    msg.map_int32_int32[3] = 6
    msg.map_int32_int32[4] = 8
    self.assertEqual(3, len(msg.map_int32_int32))

    matching_dict = {2: 4, 3: 6, 4: 8}
    self.assertMapIterEquals(msg.map_int32_int32.iteritems(), matching_dict)

  def testMapIterationClearMessage(self):
    # Iterator needs to work even if message and map are deleted.
    msg = map_unittest_pb2.TestMap()

    msg.map_int32_int32[2] = 4
    msg.map_int32_int32[3] = 6
    msg.map_int32_int32[4] = 8

    it = msg.map_int32_int32.iteritems()
    del msg

    matching_dict = {2: 4, 3: 6, 4: 8}
    self.assertMapIterEquals(it, matching_dict)

  def testMapConstruction(self):
    msg = map_unittest_pb2.TestMap(map_int32_int32={1: 2, 3: 4})
    self.assertEqual(2, msg.map_int32_int32[1])
    self.assertEqual(4, msg.map_int32_int32[3])

    msg = map_unittest_pb2.TestMap(
        map_int32_foreign_message={3: unittest_pb2.ForeignMessage(c=5)})
    self.assertEqual(5, msg.map_int32_foreign_message[3].c)

  def testMapValidAfterFieldCleared(self):
    # Map needs to work even if field is cleared.
    # For the C++ implementation this tests the correctness of
    # ScalarMapContainer::Release()
    msg = map_unittest_pb2.TestMap()
    map = msg.map_int32_int32

    map[2] = 4
    map[3] = 6
    map[4] = 8

    msg.ClearField('map_int32_int32')
    matching_dict = {2: 4, 3: 6, 4: 8}
    self.assertMapIterEquals(map.iteritems(), matching_dict)

  def testMapIterValidAfterFieldCleared(self):
    # Map iterator needs to work even if field is cleared.
    # For the C++ implementation this tests the correctness of
    # ScalarMapContainer::Release()
    msg = map_unittest_pb2.TestMap()

    msg.map_int32_int32[2] = 4
    msg.map_int32_int32[3] = 6
    msg.map_int32_int32[4] = 8

    it = msg.map_int32_int32.iteritems()

    msg.ClearField('map_int32_int32')
    matching_dict = {2: 4, 3: 6, 4: 8}
    self.assertMapIterEquals(it, matching_dict)

  def testMapDelete(self):
    msg = map_unittest_pb2.TestMap()

    self.assertEqual(0, len(msg.map_int32_int32))

    msg.map_int32_int32[4] = 6
    self.assertEqual(1, len(msg.map_int32_int32))

    with self.assertRaises(KeyError):
      del msg.map_int32_int32[88]

    del msg.map_int32_int32[4]
    self.assertEqual(0, len(msg.map_int32_int32))



class ValidTypeNamesTest(unittest.TestCase):

  def assertImportFromName(self, msg, base_name):
    # Parse <type 'module.class_name'> to extra 'some.name' as a string.
    tp_name = str(type(msg)).split("'")[1]
    valid_names = ('Repeated%sContainer' % base_name,
                   'Repeated%sFieldContainer' % base_name)
    self.assertTrue(any(tp_name.endswith(v) for v in valid_names),
                    '%r does end with any of %r' % (tp_name, valid_names))

    parts = tp_name.split('.')
    class_name = parts[-1]
    module_name = '.'.join(parts[:-1])
    __import__(module_name, fromlist=[class_name])

  def testTypeNamesCanBeImported(self):
    # If import doesn't work, pickling won't work either.
    pb = unittest_pb2.TestAllTypes()
    self.assertImportFromName(pb.repeated_int32, 'Scalar')
    self.assertImportFromName(pb.repeated_nested_message, 'Composite')


if __name__ == '__main__':
  unittest.main()<|MERGE_RESOLUTION|>--- conflicted
+++ resolved
@@ -48,14 +48,10 @@
 import operator
 import pickle
 import sys
-import unittest
-
-<<<<<<< HEAD
-=======
+
 import unittest
 from google.protobuf.internal import _parameterized
 from google.protobuf import map_unittest_pb2
->>>>>>> 38a56ee4
 from google.protobuf import unittest_pb2
 from google.protobuf import unittest_proto3_arena_pb2
 from google.protobuf.internal import api_implementation
@@ -76,12 +72,9 @@
   return isinf(val) and (val < 0)
 
 
-<<<<<<< HEAD
-=======
 @_parameterized.Parameters(
     (unittest_pb2),
     (unittest_proto3_arena_pb2))
->>>>>>> 38a56ee4
 class MessageTest(unittest.TestCase):
 
   def testBadUtf8String(self, message_module):
@@ -106,14 +99,8 @@
 
     golden_message = message_module.TestAllTypes()
     golden_message.ParseFromString(golden_data)
-<<<<<<< HEAD
-    all_set = unittest_pb2.TestAllExtensions()
-    test_util.SetAllExtensions(all_set)
-    self.assertEqual(all_set, golden_message)
-=======
     if message_module is unittest_pb2:
       test_util.ExpectAllFieldsSet(self, golden_message)
->>>>>>> 38a56ee4
     self.assertEqual(golden_data, golden_message.SerializeToString())
     golden_copy = copy.deepcopy(golden_message)
     self.assertEqual(golden_data, golden_copy.SerializeToString())
@@ -125,20 +112,6 @@
     all_set = message_module.TestPackedTypes()
     test_util.SetAllPackedFields(all_set)
     self.assertEqual(all_set, golden_message)
-<<<<<<< HEAD
-    self.assertEqual(golden_data, all_set.SerializeToString())
-    golden_copy = copy.deepcopy(golden_message)
-    self.assertEqual(golden_data, golden_copy.SerializeToString())
-
-  def testGoldenPackedExtensions(self):
-    golden_data = test_util.GoldenFileData('golden_packed_fields_message')
-    golden_message = unittest_pb2.TestPackedExtensions()
-    golden_message.ParseFromString(golden_data)
-    all_set = unittest_pb2.TestPackedExtensions()
-    test_util.SetAllPackedExtensions(all_set)
-    self.assertEqual(all_set, golden_message)
-=======
->>>>>>> 38a56ee4
     self.assertEqual(golden_data, all_set.SerializeToString())
     golden_copy = copy.deepcopy(golden_message)
     self.assertEqual(golden_data, golden_copy.SerializeToString())
@@ -152,18 +125,6 @@
     unpickled_message = pickle.loads(pickled_message)
     self.assertEqual(unpickled_message, golden_message)
 
-<<<<<<< HEAD
-
-  def testPickleIncompleteProto(self):
-    golden_message = unittest_pb2.TestRequired(a=1)
-    pickled_message = pickle.dumps(golden_message)
-
-    unpickled_message = pickle.loads(pickled_message)
-    self.assertEqual(unpickled_message, golden_message)
-    self.assertEqual(unpickled_message.a, 1)
-    # This is still an incomplete proto - so serializing should fail
-    self.assertRaises(message.EncodeError, unpickled_message.SerializeToString)
-=======
   def testPositiveInfinity(self, message_module):
     if message_module is unittest_pb2:
       golden_data = (b'\x5D\x00\x00\x80\x7F'
@@ -175,7 +136,6 @@
                      b'\x61\x00\x00\x00\x00\x00\x00\xF0\x7F'
                      b'\xCA\x02\x04\x00\x00\x80\x7F'
                      b'\xD2\x02\x08\x00\x00\x00\x00\x00\x00\xF0\x7F')
->>>>>>> 38a56ee4
 
     golden_message = message_module.TestAllTypes()
     golden_message.ParseFromString(golden_data)
@@ -379,19 +339,11 @@
     msg.repeated_nested_message.add(bb=4)
 
     self.assertEqual([1, 2, 3, 4],
-<<<<<<< HEAD
-                      [m.bb for m in msg.repeated_nested_message])
-    self.assertEqual([4, 3, 2, 1],
-                      [m.bb for m in reversed(msg.repeated_nested_message)])
-    self.assertEqual([4, 3, 2, 1],
-                      [m.bb for m in msg.repeated_nested_message[::-1]])
-=======
                      [m.bb for m in msg.repeated_nested_message])
     self.assertEqual([4, 3, 2, 1],
                      [m.bb for m in reversed(msg.repeated_nested_message)])
     self.assertEqual([4, 3, 2, 1],
                      [m.bb for m in msg.repeated_nested_message[::-1]])
->>>>>>> 38a56ee4
 
   def testSortingRepeatedScalarFieldsDefaultComparator(self, message_module):
     """Check some different types with the default comparator."""
